# ~*~ coding: utf-8 ~*~
"""
fleaker
~~~~~~

A framework built on top of the wonderful Flask with the goal of making
everything easier.

:copyright: (c) 2016 by Croscon Consulting.
:license: BSD, see LICENSE for more details.
"""

__version__ = '0.1.0-dev'

from .app import App
from .component import Component
<<<<<<< HEAD
from .json import FleakerJSONEncoder, FleakerJSONApp
=======
from .constants import DEFAULT_DICT, MISSING
>>>>>>> 2bc0be64
from .missing import MissingSentinel<|MERGE_RESOLUTION|>--- conflicted
+++ resolved
@@ -14,9 +14,6 @@
 
 from .app import App
 from .component import Component
-<<<<<<< HEAD
+from .constants import DEFAULT_DICT, MISSING
 from .json import FleakerJSONEncoder, FleakerJSONApp
-=======
-from .constants import DEFAULT_DICT, MISSING
->>>>>>> 2bc0be64
 from .missing import MissingSentinel