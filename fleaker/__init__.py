--- conflicted
+++ resolved
@@ -14,8 +14,5 @@
 
 from .app import App
 from .component import Component
-<<<<<<< HEAD
 from .json import FleakerJSONEncoder, FleakerJSONApp
-=======
-from .missing import MissingSentinel
->>>>>>> 2649d074
+from .missing import MissingSentinel