--- conflicted
+++ resolved
@@ -60,7 +60,6 @@
         version = ast.literal_eval(_version_re.search(  # pylint: disable=invalid-name
             file_.read().decode('utf-8')).group(1))
 
-<<<<<<< HEAD
     download_url = ('https://github.com/croscon/fleaker/archive/'
                     'v{}.tar.gz'.format(version))
 
@@ -77,6 +76,10 @@
             'fleaker',
             'fleaker.marshmallow',
             'fleaker.marshmallow.fields',
+            'fleaker.peewee',
+            'fleaker.peewee.fields',
+            'fleaker.peewee.mixins',
+            'fleaker.peewee.mixins.time',
         ],
         zip_safe=False,
         long_description=__doc__,
@@ -121,64 +124,6 @@
         ],
         keywords=['flask', 'web development', 'flask extension']
     )
-=======
-    setup(name='fleaker',
-          version=version,
-          download_url='https://github.com/croscon/fleaker/archive/v0.3.1.tar.gz',
-          description='Tools and extensions to make Flask development easier.',
-          url='https://github.com/croscon/fleaker',
-          author='Croscon Consulting',
-          author_email='hayden.chudy@croscon.com',
-          license='BSD',
-          packages=[
-              'fleaker',
-              'fleaker.marshmallow',
-              'fleaker.marshmallow.fields',
-              'fleaker.peewee',
-              'fleaker.peewee.fields',
-              'fleaker.peewee.mixins',
-              'fleaker.peewee.mixins.time',
-          ],
-          zip_safe=False,
-          long_description=__doc__,
-          include_package_data=True,
-          platforms='any',
-          install_requires=[
-              'Flask',
-              'Flask-Classful',
-              'Flask-Login',
-              'Flask-Marshmallow',
-              'arrow',
-              'blinker',
-              'marshmallow',
-              'marshmallow-jsonschema',
-              # @TODO Move these to extra_requires
-              'arrow',
-              'pendulum',
-              # @TODO: We gotta be missing some things
-          ],
-          extra_requires={
-              'peewee': ['peewee'],
-              'sqlalchemy': ['SQLAlchemy', 'Flask-SQLAlchemy'],
-          },
-          classifiers=[
-              'Development Status :: 2 - Pre-Alpha',
-              'Environment :: Web Environment',
-              'Framework :: Flask',
-              'Intended Audience :: Developers',
-              'License :: OSI Approved :: BSD License',
-              'Operating System :: OS Independent',
-              'Programming Language :: Python',
-              # @TODO: Pick specific Python versions; out of the gate flask does 2.6,
-              # 2.7, 3.3, 3.4, and 3.5
-              'Programming Language :: Python :: 2',
-              'Programming Language :: Python :: 3',
-              'Topic :: Internet :: WWW/HTTP :: Dynamic Content',
-              'Topic :: Software Development :: Libraries :: Application Frameworks',
-              'Topic :: Software Development :: Libraries :: Python Modules',
-          ],
-          keywords=['flask', 'web development', 'flask extension'])
->>>>>>> b8c2bb85
 
 
 if __name__ == '__main__':
