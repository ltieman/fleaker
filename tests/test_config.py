--- conflicted
+++ resolved
@@ -176,21 +176,6 @@
     assert 'FLEAKER_SHOULD_NOT_BE_PRESENT' not in app.config
 
 
-<<<<<<< HEAD
-def test_config_import_missing():
-    """Ensure that a proper error message is thrown if we can't find a config.
-    """
-    import pytest
-    pytest.fail()
-
-
-def test_config_import_no_owner():
-    """Ensure that a helpful error message is thrown if we can't read a config
-    file.
-    """
-    import pytest
-    pytest.fail()
-=======
 def test_config_post_configure_callbacks():
     """Ensure post configure callbacks work."""
     app = MultiStageConfigurableApp.create_app('tests')
@@ -327,4 +312,22 @@
 
     assert runs_once.call_count == 1
     assert runs_every_time.call_count == 2
->>>>>>> 392b3bb5
+
+
+@pytest.mark.skip(reason="There has not been enough time to implement this "
+                         "just yet. It should be an attempted ``configure`` "
+                         "that cannot find an Import Path.")
+def test_config_import_missing():
+    """Ensure that a proper error message is thrown if we can't find a config.
+    """
+
+
+@pytest.mark.skip(reason="There has not been enough time to implement this "
+                         "just yet. It should be an attempted ``configure`` "
+                         "that cannot 'find' an Import Path or file, but upon "
+                         "closer inspection, the file perms are wrong. Should "
+                         "throw a descriptive error.")
+def test_config_import_no_owner():
+    """Ensure that a helpful error message is thrown if we can't read a config
+    file.
+    """