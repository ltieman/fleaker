# ~*~ coding: utf-8 ~*~
"""
    tests.conftest
    ~~~~~~~~~~~~~~

    :copyright: (c) 2016 by Croscon Consulting, see AUTHORS for more details.
    :license: BSD, see LICENSE for more details
"""

import os

import pytest

<<<<<<< HEAD
from fleaker import App
from fleaker._compat import text_type


absent = object()


=======
from fleaker import MISSING
from fleaker._compat import text_type


>>>>>>> 2bc0be64
@pytest.fixture(autouse=True)
def update_environment(request):
    """Update the environment based on what is provided in marks and then tear
    it all down.

    Provide your environment overrides in the ``environ`` marker as a kwarg.
    """
    updates = request.node.get_marker('environ')
    originals = {}

    if not updates:
        yield
        return

    updates = updates.kwargs

    for key, val in updates.items():
        originals[key] = os.environ.get(key, MISSING)
        os.environ[key] = text_type(val)

    yield

    for key, val in originals.items():
        if val is MISSING:
            os.environ.pop(key, None)
        else:
            os.environ[key] = val


@pytest.fixture
def app():
    """Pytest-Flask fixture that will push a Fleaker app context to the stack.

    This fixture can be used to test methods on the Fleaker app instance easily
    and should be used where possible because playing around with application
    contexts is not fun at all.

    Returns:
        fleaker.App: An instantiated Flask application.
    """
    return App.create_app()<|MERGE_RESOLUTION|>--- conflicted
+++ resolved
@@ -11,20 +11,10 @@
 
 import pytest
 
-<<<<<<< HEAD
-from fleaker import App
+from fleaker import App, MISSING
 from fleaker._compat import text_type
 
 
-absent = object()
-
-
-=======
-from fleaker import MISSING
-from fleaker._compat import text_type
-
-
->>>>>>> 2bc0be64
 @pytest.fixture(autouse=True)
 def update_environment(request):
     """Update the environment based on what is provided in marks and then tear
